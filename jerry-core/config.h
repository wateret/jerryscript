/* Copyright 2014-2015 Samsung Electronics Co., Ltd.
 *
 * Licensed under the Apache License, Version 2.0 (the "License");
 * you may not use this file except in compliance with the License.
 * You may obtain a copy of the License at
 *
 *     http://www.apache.org/licenses/LICENSE-2.0
 *
 * Unless required by applicable law or agreed to in writing, software
 * distributed under the License is distributed on an "AS IS" BASIS
 * WITHOUT WARRANTIES OR CONDITIONS OF ANY KIND, either express or implied.
 * See the License for the specific language governing permissions and
 * limitations under the License.
 */

#ifndef CONFIG_H
#define CONFIG_H

/**
 * Limit of data (system heap, engine's data except engine's own heap)
 */
#define CONFIG_MEM_DATA_LIMIT_MINUS_HEAP_SIZE (1024)

/**
 * Limit of stack size
 */
#define CONFIG_MEM_STACK_LIMIT (4096)

/**
 * Log2 of maximum number of chunks in a pool
 */
#define CONFIG_MEM_POOL_MAX_CHUNKS_NUMBER_LOG (8)

/**
 * Size of pool chunk
 *
 * Should not be less than size of any of ECMA Object Model's data types.
 */
#define CONFIG_MEM_POOL_CHUNK_SIZE (8)

/**
 * Minimum number of chunks in a pool allocated by pools' manager.
 */
#define CONFIG_MEM_LEAST_CHUNK_NUMBER_IN_POOL (32)

/**
 * Size of heap chunk
 */
#define CONFIG_MEM_HEAP_CHUNK_SIZE (64)

/**
 * Size of heap
 */
#ifndef CONFIG_MEM_HEAP_AREA_SIZE
# define CONFIG_MEM_HEAP_AREA_SIZE (256 * 1024)
#elif CONFIG_MEM_HEAP_AREA_SIZE > (256 * 1024)
# error "Currently, maximum 256 kilobytes heap size is supported"
#endif /* !CONFIG_MEM_HEAP_AREA_SIZE */

/**
 * Desired limit of heap usage
 */
#define CONFIG_MEM_HEAP_DESIRED_LIMIT (CONFIG_MEM_HEAP_AREA_SIZE / 32)

/**
 * Log2 of maximum possible offset in the heap
 *
 * The option affects size of compressed pointer that in turn
 * affects size of ECMA Object Model's data types.
 *
 * In any case size of any of the types should not exceed CONFIG_MEM_POOL_CHUNK_SIZE.
 *
 * On the other hand, value 2 ^ CONFIG_MEM_HEAP_OFFSET_LOG should not be less than CONFIG_MEM_HEAP_AREA_SIZE.
 */
#define CONFIG_MEM_HEAP_OFFSET_LOG (18)

/**
 * Number of lower bits in key of literal hash table.
 */
#define CONFIG_LITERAL_HASH_TABLE_KEY_BITS (7)

/**
 * Width of fields used for holding counter of references to ecma-strings and ecma-objects
 *
 * The option affects maximum number of simultaneously existing:
 *  - references to one string;
 *  - stack references to one object
 * The number is ((2 ^ CONFIG_ECMA_REFERENCE_COUNTER_WIDTH) - 1).
 *
 * Also the option affects size of ECMA Object Model's data types.
 * In any case size of any of the types should not exceed CONFIG_MEM_POOL_CHUNK_SIZE.
 */
#define CONFIG_ECMA_REFERENCE_COUNTER_WIDTH (10)

/**
 * Maximum length of strings' concatenation
 */
#define CONFIG_ECMA_STRING_MAX_CONCATENATION_LENGTH (1048576)

/**
 * Use 32-bit/64-bit float for ecma-numbers
 */
#define CONFIG_ECMA_NUMBER_FLOAT32 (1u) /* 32-bit float */
#define CONFIG_ECMA_NUMBER_FLOAT64 (2u) /* 64-bit float */

#ifndef CONFIG_ECMA_NUMBER_TYPE
# define CONFIG_ECMA_NUMBER_TYPE CONFIG_ECMA_NUMBER_FLOAT32
#else /* !CONFIG_ECMA_NUMBER_TYPE */
# if (CONFIG_ECMA_NUMBER_TYPE != CONFIG_ECMA_NUMBER_FLOAT32 \
      && CONFIG_ECMA_NUMBER_TYPE != CONFIG_ECMA_NUMBER_FLOAT64)
#  error "ECMA-number storage is configured incorrectly"
# endif /* CONFIG_ECMA_NUMBER_TYPE != CONFIG_ECMA_NUMBER_FLOAT32
           && CONFIG_ECMA_NUMBER_TYPE != CONFIG_ECMA_NUMBER_FLOAT64 */
#endif /* CONFIG_ECMA_NUMBER_TYPE */

/**
 * Representation for ecma-characters
 */
#define CONFIG_ECMA_CHAR_ASCII (1) /* ASCII */
#define CONFIG_ECMA_CHAR_UTF16 (2) /* UTF-16 */

#ifndef CONFIG_ECMA_CHAR_ENCODING
# define CONFIG_ECMA_CHAR_ENCODING CONFIG_ECMA_CHAR_ASCII
#else /* !CONFIG_ECMA_CHAR_ENCODING */
# if (CONFIG_ECMA_CHAR_ENCODING != CONFIG_ECMA_CHAR_ASCII \
      && CONFIG_ECMA_CHAR_ENCODING != CONFIG_ECMA_CHAR_UTF16)
#  error "ECMA-char encoding is configured incorrectly"
# endif /* CONFIG_ECMA_CHAR_ENCODING != CONFIG_ECMA_CHAR_ASCII
           && CONFIG_ECMA_CHAR_ENCODING != CONFIG_ECMA_CHAR_UTF16 */
#endif /* CONFIG_ECMA_CHAR_ENCODING */

/**
 * Disable ECMA lookup cache
 */
// #define CONFIG_ECMA_LCACHE_DISABLE

/**
 * Link Global Environment to an empty declarative lexical environment
 * instead of lexical environment bound to Global Object.
 */
// #define CONFIG_ECMA_GLOBAL_ENVIRONMENT_DECLARATIVE

/**
 * Implementation should correspond to ECMA Compact Profile
 */
// #define CONFIG_ECMA_COMPACT_PROFILE

#ifdef CONFIG_ECMA_COMPACT_PROFILE
// #define CONFIG_ECMA_COMPACT_PROFILE_DISABLE_NUMBER_BUILTIN
// #define CONFIG_ECMA_COMPACT_PROFILE_DISABLE_STRING_BUILTIN
// #define CONFIG_ECMA_COMPACT_PROFILE_DISABLE_BOOLEAN_BUILTIN
// #define CONFIG_ECMA_COMPACT_PROFILE_DISABLE_ERROR_BUILTINS
// #define CONFIG_ECMA_COMPACT_PROFILE_DISABLE_ARRAY_BUILTIN
// #define CONFIG_ECMA_COMPACT_PROFILE_DISABLE_MATH_BUILTIN
// #define CONFIG_ECMA_COMPACT_PROFILE_DISABLE_JSON_BUILTIN
#define CONFIG_ECMA_COMPACT_PROFILE_DISABLE_DATE_BUILTIN
#define CONFIG_ECMA_COMPACT_PROFILE_DISABLE_REGEXP_BUILTIN
#endif /* CONFIG_ECMA_COMPACT_PROFILE */

/**
<<<<<<< HEAD
 * Run GC after execution of each byte-code instruction
=======
 * Number of ecma-values inlined into VM stack frame
 */
#define CONFIG_VM_STACK_FRAME_INLINED_VALUES_NUMBER (16)

/**
 * Run GC after execution of each opcode
>>>>>>> 6567651b
 */
// #define CONFIG_VM_RUN_GC_AFTER_EACH_OPCODE

#endif /* !CONFIG_H */<|MERGE_RESOLUTION|>--- conflicted
+++ resolved
@@ -158,16 +158,12 @@
 #endif /* CONFIG_ECMA_COMPACT_PROFILE */
 
 /**
-<<<<<<< HEAD
- * Run GC after execution of each byte-code instruction
-=======
  * Number of ecma-values inlined into VM stack frame
  */
 #define CONFIG_VM_STACK_FRAME_INLINED_VALUES_NUMBER (16)
 
 /**
- * Run GC after execution of each opcode
->>>>>>> 6567651b
+ * Run GC after execution of each byte-code instruction
  */
 // #define CONFIG_VM_RUN_GC_AFTER_EACH_OPCODE
 
